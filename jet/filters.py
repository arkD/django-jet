from __future__ import unicode_literals
import datetime
from collections import OrderedDict

try:
    import pytz
except ImportError:
    pytz = None

from django import forms
from django.conf import settings
from django.contrib import admin
from django.contrib.admin.widgets import AdminDateWidget
from django.template.defaultfilters import slugify
from django.utils.translation import ugettext as _
from django.utils.encoding import smart_text
from django.utils.html import format_html
from django.core.urlresolvers import reverse
from rangefilter.filter import DateRangeFilter

try:
    from django.contrib.admin.utils import get_model_from_relation
except ImportError:  # Django 1.6
    from django.contrib.admin.util import get_model_from_relation

try:
    from django.forms.utils import flatatt
except ImportError:  # Django 1.6
    from django.forms.util import flatatt


<<<<<<< HEAD
class RelatedFieldAjaxListFilter(RelatedFieldListFilter):
    template = 'jet/related_field_ajax_list_filter.html'
=======
class RelatedFieldAjaxListFilter(admin.RelatedFieldListFilter):
>>>>>>> 225b316a
    ajax_attrs = None

    def has_output(self):
        return True

    def field_choices(self, field, request, model_admin):
        model = field.remote_field.model if hasattr(field, 'remote_field') else field.related_field.model
        app_label = model._meta.app_label
        model_name = model._meta.object_name

        self.ajax_attrs = format_html('{0}', flatatt({
            'data-app-label': app_label,
            'data-model': model_name,
            'data-ajax--url': reverse('jet:model_lookup'),
            'data-queryset--lookup': self.lookup_kwarg
        }))

        if self.lookup_val is None:
            return []

        other_model = get_model_from_relation(field)
        if hasattr(field, 'rel'):
            rel_name = field.rel.get_related_field().name
        else:
            rel_name = other_model._meta.pk.name

        queryset = model._default_manager.filter(**{rel_name: self.lookup_val}).all()
        return [(x._get_pk_val(), smart_text(x)) for x in queryset]


class DateRangeFilter(DateRangeFilter):

    def get_template(self):
        return 'rangefilter/date_filter.html'

    def _get_form_fields(self):
        # this is here, because in parent DateRangeFilter AdminDateWidget
        # could be imported from django-suit
        return OrderedDict((
            (self.lookup_kwarg_gte, forms.DateField(
                label='',
                widget=AdminDateWidget(attrs={'placeholder': _('From date')}),
                localize=True,
                required=False
            )),
            (self.lookup_kwarg_lte, forms.DateField(
                label='',
                widget=AdminDateWidget(attrs={'placeholder': _('To date')}),
                localize=True,
                required=False
            )),
        ))

    @staticmethod
    def _get_media():
        css = [
            'style.css',
        ]
        return forms.Media(
            css={'all': ['range_filter/css/%s' % path for path in css]}
        )<|MERGE_RESOLUTION|>--- conflicted
+++ resolved
@@ -1,40 +1,21 @@
-from __future__ import unicode_literals
-import datetime
-from collections import OrderedDict
-
-try:
-    import pytz
-except ImportError:
-    pytz = None
-
-from django import forms
-from django.conf import settings
-from django.contrib import admin
-from django.contrib.admin.widgets import AdminDateWidget
-from django.template.defaultfilters import slugify
-from django.utils.translation import ugettext as _
+from django.contrib.admin import RelatedFieldListFilter
 from django.utils.encoding import smart_text
 from django.utils.html import format_html
 from django.core.urlresolvers import reverse
-from rangefilter.filter import DateRangeFilter
 
 try:
     from django.contrib.admin.utils import get_model_from_relation
-except ImportError:  # Django 1.6
+except ImportError: # Django 1.6
     from django.contrib.admin.util import get_model_from_relation
 
 try:
     from django.forms.utils import flatatt
-except ImportError:  # Django 1.6
+except ImportError: # Django 1.6
     from django.forms.util import flatatt
 
 
-<<<<<<< HEAD
 class RelatedFieldAjaxListFilter(RelatedFieldListFilter):
     template = 'jet/related_field_ajax_list_filter.html'
-=======
-class RelatedFieldAjaxListFilter(admin.RelatedFieldListFilter):
->>>>>>> 225b316a
     ajax_attrs = None
 
     def has_output(self):
@@ -65,34 +46,43 @@
         return [(x._get_pk_val(), smart_text(x)) for x in queryset]
 
 
-class DateRangeFilter(DateRangeFilter):
+try:
+    from collections import OrderedDict
+    from django import forms
+    from django.contrib.admin.widgets import AdminDateWidget
+    from rangefilter.filter import DateRangeFilter as OriginalDateRangeFilter
+    from django.utils.translation import ugettext as _
 
-    def get_template(self):
-        return 'rangefilter/date_filter.html'
 
-    def _get_form_fields(self):
-        # this is here, because in parent DateRangeFilter AdminDateWidget
-        # could be imported from django-suit
-        return OrderedDict((
-            (self.lookup_kwarg_gte, forms.DateField(
-                label='',
-                widget=AdminDateWidget(attrs={'placeholder': _('From date')}),
-                localize=True,
-                required=False
-            )),
-            (self.lookup_kwarg_lte, forms.DateField(
-                label='',
-                widget=AdminDateWidget(attrs={'placeholder': _('To date')}),
-                localize=True,
-                required=False
-            )),
-        ))
+    class DateRangeFilter(OriginalDateRangeFilter):
+        def get_template(self):
+            return 'rangefilter/date_filter.html'
 
-    @staticmethod
-    def _get_media():
-        css = [
-            'style.css',
-        ]
-        return forms.Media(
-            css={'all': ['range_filter/css/%s' % path for path in css]}
-        )+        def _get_form_fields(self):
+            # this is here, because in parent DateRangeFilter AdminDateWidget
+            # could be imported from django-suit
+            return OrderedDict((
+                (self.lookup_kwarg_gte, forms.DateField(
+                    label='',
+                    widget=AdminDateWidget(attrs={'placeholder': _('From date')}),
+                    localize=True,
+                    required=False
+                )),
+                (self.lookup_kwarg_lte, forms.DateField(
+                    label='',
+                    widget=AdminDateWidget(attrs={'placeholder': _('To date')}),
+                    localize=True,
+                    required=False
+                )),
+            ))
+
+        @staticmethod
+        def _get_media():
+            css = [
+                'style.css',
+            ]
+            return forms.Media(
+                css={'all': ['range_filter/css/%s' % path for path in css]}
+            )
+except ImportError:
+    pass